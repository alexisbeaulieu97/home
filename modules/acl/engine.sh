--- conflicted
+++ resolved
@@ -506,15 +506,7 @@
 # Simple validation functions
 is_readable_file() { [[ -f "$1" && -r "$1" ]]; }
 is_valid_json()    { jq empty "$1" 2>/dev/null; }
-<<<<<<< HEAD
-is_valid_path() {
-    [[ -n "$1" ]] || return 1
-    [[ "$1" != *$'\n'* ]] || return 1
-    return 0
-}
-=======
 is_valid_path()    { [[ -n "$1" ]]; }
->>>>>>> e84fced6
 is_valid_group()   { [[ "$1" =~ ^[a-zA-Z0-9_][a-zA-Z0-9_-]*$ ]]; }
 is_valid_perms()   { [[ "$1" =~ ^[rwxX-]{1,4}$ ]]; }
 is_valid_mask()    { [[ "$1" =~ ^[rwx-]{1,3}$ ]]; }
